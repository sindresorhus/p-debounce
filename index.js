--- conflicted
+++ resolved
@@ -38,21 +38,13 @@
 pDebounce.promise = function_ => {
 	let currentPromise;
 
-<<<<<<< HEAD
-	return async (...arguments_) => {
-=======
 	return async function (...arguments_) {
->>>>>>> 2eee9524
 		if (currentPromise) {
 			return currentPromise;
 		}
 
 		try {
-<<<<<<< HEAD
-			currentPromise = function_(...arguments_);
-=======
 			currentPromise = function_.apply(this, arguments_);
->>>>>>> 2eee9524
 			return await currentPromise;
 		} finally {
 			currentPromise = undefined;
